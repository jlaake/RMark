--- conflicted
+++ resolved
@@ -1,268 +1,263 @@
-#' Constructs and runs in parallel a set of MARK models from a dataframe of parameter
-#' specifications
-#' 
-#' This is a convenience function that uses a dataframe of parameter
-#' specifications created by \code{\link{create.model.list}} and it constructs
-#' and runs each model and names the models by concatenating each of the
-#' parameter specification names separated by a period.  The results are
-#' returned as a marklist with a model.table constructed by
-#' \code{\link{collect.models}}.
-#' 
-#' The model names in \code{model.list} must be in the frame of the function
-#' that calls \code{run.models}. If \code{model.list=NULL} or the MARK models
-#' are collected from the frame of the calling function (the parent). If
-#' \code{type} is specified only the models of that type (e.g., "CJS") are run.
-#' In each case the models are run and saved in the parent frame. To fully
-#' understand, how this function works and its limitations, see
-#' \code{\link{create.model.list}}.
-#' 
-#' If \code{use.initial=TRUE}, prior to running a model it looks for the first
-#' model that has already been run (if any) for each parameter formula and
-#' constructs an \code{initial} vector from that previous run. For example, if
-#' you provided 5 models for p and 3 for Phi in a CJS model, as soon as the
-#' first model for p is run, in the subsequent 2 models with different Phi
-#' models, the initial values for p are assigned based on the run with the
-#' first Phi model.  At the outset this seemed like a good idea to speed up
-#' execution times, but from the one set of examples I ran where several
-#' parameters were at boundaries, the results were discouraging because the
-#' models converged to a sub-optimal likelihood value than the runs using the
-#' default initial values.  I've left sthis option in but set its default value
-#' to FALSE.
-#' 
-#' A possibly more useful argument is the argument \code{initial}.  Previously,
-#' you could use \code{initial=model} as part of the ... arguments and it would
-#' use the estimates from that model to assign initial values for any model in
-#' the set. Now I've defined \code{initial} as a specific argument and it can
-#' be used as above or you can also use it to specify a \code{marklist} of
-#' previously run models. When you do that, the code will lookup each new model
-#' to be run in the set of models specified by \code{initial} and if it finds
-#' one with the matching name then it will use the estimates for any matching
-#' parameters as initial values in the same way as \code{initial=model} does.
-#' The model name is based on concatenating the names of each of the parameter
-#' specification objects.  To make this useful, you'll want to adapt to an
-#' approach that I've started to use of naming the objects something like
-#' p.1,p.2 etc rather than naming them something like p.dot, p.time as done in
-#' many of the examples.  I've found that using numeric approach is much less
-#' typing and cumbersome rather than trying to reflect the formula in the name.
-#' By default, the formula is shown in the model selection results table, so it
-#' was a bit redundant.  Now where I see this being the most benefit.
-#' Individual covariate models tend to run rather slowly. So one approach is to
-#' run the sequence of models (eg results stored in initial_marklist),
-#' including the set of formulas with all of the variables other than
-#' individual covariates.  Then run another set with the same numbering scheme,
-#' but adding the individual covariates to the formula and using
-#' \code{initial=initial_marklist} That will work if each parameter
-#' specification has the same name (eg., p.1=list(formula=~time) and then
-#' p.1=list(formula=~time+an_indiv_covariate)).  All of the initial values will
-#' be assigned for the previous run except for any added parameters (eg.
-#' an_indiv_covariate) which will start with a 0 initial value.
-#' 
-#' @param model.list a dataframe of parameter specification names in the
-#' calling frame
-#' @param silent if TRUE, errors that are encountered are suppressed
-#' @param use.initial if TRUE, initial values are constructed for new models
-#' using completed models that have already been run in the set
-#' @param initial vector, mark model or marklist for defining initial values
-#' @param parallel if TRUE, runs models in parallel on multiple cpus
-#' @param cpus number of cpus to use in parallel
-#' @param threads number of cpus to use with mark.exe if positive or number of cpus to remain idle if negative
-#' @param ... arguments to be passed to \code{\link{mark}}. These must be
-#' specified as argument=value pairs.
-#' @return marklist - list of mark models that were run and a model.table of
-#' results
-#' @author Eldar Rakhimberdiev
-#' @export 
-#' @import snowfall
-#' @seealso \code{\link{collect.models}}, \code{\link{mark}},
-#' \code{\link{create.model.list}}
-#' @keywords utility
-#' @examples 
-#' \donttest{
-#' # example not run to reduce time required for checking
-#' do.MSOccupancy=function()
-#' {
-#' #  Get the data
-#' 	data(NicholsMSOccupancy)
-#' # Define the models; default of Psi1=~1 and Psi2=~1 is assumed
-#' # p varies by time but p1t=p2t
-#' 	p1.p2equal.by.time=list(formula=~time,share=TRUE)
-#' # time-varying p1t and p2t
-#' 	p1.p2.different.time=list(p1=list(formula=~time,share=FALSE),p2=list(formula=~time))
-#' #  delta2 model with one rate for times 1-2 and another for times 3-5;
-#' # delta2 defined below
-#' 	Delta.delta2=list(formula=~delta2)
-#' 	Delta.dot=list(formula=~1)  # constant delta
-#' 	Delta.time=list(formula=~time) # time-varying delta
-#' # Process the data for the MSOccupancy model
-#' 	NicholsMS.proc=process.data(NicholsMSOccupancy,model="MSOccupancy")
-#' # Create the default design data
-#' 	NicholsMS.ddl=make.design.data(NicholsMS.proc)
-#' # Add a field for the Delta design data called delta2.  It is a factor variable
-#' # with 2 levels: times 1-2, and times 3-5.
-#' 	NicholsMS.ddl=add.design.data(NicholsMS.proc,NicholsMS.ddl,"Delta",
-#' 			type="time",bins=c(0,2,5),name="delta2")
-#' # Create a list using the 4 p modls and 3 delta models (12 models total)
-#' 	cml=create.model.list("MSOccupancy")
-#' # Fit each model in the list and return the results
-#' 	return(mark.wrapper.parallel(cml,data=NicholsMS.proc,ddl=NicholsMS.ddl,
-#'     cpus=2,parallel=TRUE))
-#' }
-#' xx=do.MSOccupancy()
-#' }
-mark.wrapper.parallel<-
-		function(model.list,silent=FALSE,use.initial=FALSE,initial=NULL, parallel=TRUE, cpus=2, threads=1, ...)
-{
-	
-# -----------------------------------------------------------------------------------------------------------------------
-# mark.wrapper  -  a wrapper for the mark function; it takes all the arguments and passes them into mark
-#
-#  Value:
-#
-#  returns a list of mark models
-#
-# -----------------------------------------------------------------------------------------------------------------------
-	if(R.Version()$os!="mingw32")
-	{
-		cat("\nWindows only function. Unable to get this function to run on non-Windows machine\n")
-		return(NULL)
-	}
-	args<-match.call()
-	t.1<-which(as.character(args[-1]) %in% ls(envir=parent.frame()))
-	t.2<-mget(as.character(args[-1][t.1]), envir=parent.frame())
-	names(t.2)<-names(args[-1][t.1])
-	if (length(t.2)==length(args[-1])) {list.args<-t.2}
-	else {
-		list.args<-c(t.2, as.list(args[-1][!names(args[-1]) %in% names(t.2)]))
-	}
-	if (!any(names(list.args)=="parallel")) list.args$parallel=TRUE
-	if (!any(names(list.args)=="wd")) list.args$wd=getwd()
-	if (!any(names(list.args)=="prefix")) list.args$prefix="mark"
-	existing.files<-list.files(path=list.args$wd, pattern=paste(list.args$prefix, "[[:digit:]]+\\.", sep=""))
-	Max.number<-0
-	if (!length(existing.files)==0) {
-		Max.number<-sum(0, max(as.numeric(sapply(strsplit(substr(existing.files, 5, 100), "\\."), "[[", i=1)), na.rm=TRUE), na.rm=TRUE)
-		if(list.args$prefix!="mark") warning("you already have files with prefix ", list.args$prefix, " in directory ", list.args$wd, ".\n first file will be named as ", list.args$prefix, formatC((Max.number+1), width=3,digits=0,format="f", flag="0"), "\n")
-	}
-	if (!any(names(list.args)=="silent")) list.args$silent=FALSE
-	if (!any(names(list.args)=="run")) list.args$run=TRUE
-	if (!any(names(list.args)=="use.initial")) list.args[-which(names(list.args)=="use.initial")]
-	if (!any(names(list.args)=="invisible")) list.args$invisible=FALSE
-	if (any(names(list.args)=="model.list")) list.args<-list.args[-which(names(list.args)=="model.list")]
-	if (any(names(list.args)=="cpus")) list.args<-list.args[-which(names(list.args)=="cpus")]
-	if (!any(names(list.args)=="threads")) list.args$threads<-1
-#	if (any(names(list.args)=="threads")) list.args<-list.args[-which(names(list.args)=="threads")]
-#	require("parallel")
-	if (threads*cpus>parallel::detectCores() | (threads<0 & cpus!=1)) 
-		stop("you've tried to use more cores than you have, try to combine threads and cpus to make ", 
-				parallel::detectCores(), " or less as a product\n")
-	initiallist=NULL
-	if(class(initial)[1]=="marklist")
-		if(nrow(initial$model.table)!=nrow(model.list))
-			stop("marklist specified for initial argument does not contain same number of models")
-		else
-			initiallist=initial
-	model.names=rep(NA,nrow(model.list))
-# for apply like fuctions we need list of models
-	list.of.model.par<-vector("list", nrow(model.list))
-	for (i in 1:nrow(model.list))
-	{
-		model.parameters=list()
-		for(j in 1:ncol(model.list))
-		{
-			if(!is.list(eval(parse(text=model.list[i,j]),envir=parent.frame())[[1]]))
-				model.parameters[[names(model.list)[j]]]=eval(parse(text=(as.character(model.list[i,j]))),envir=parent.frame())
-		}
-		for(j in 1:ncol(model.list))
-		{
-			if(is.list(eval(parse(text=model.list[i,j]),envir=parent.frame())[[1]]))
-				model.parameters=c(model.parameters,eval(parse(text=(as.character(model.list[i,j]))),envir=parent.frame()))
-		}
-		model.name=paste(model.list[i,],collapse=".")
-		if(!silent)message("\n",model.name,"\n")
-		if(use.initial)
-		{
-			initial=NULL
-			for(j in 1:ncol(model.list))
-			{
-				mindex=match(model.list[i,j],model.list[,j])
-				if(!is.na(mindex)&& !is.na(model.names[mindex]))
-				{
-					estimates=eval(parse(text=paste(model.names[mindex],"$results$beta",sep="")))
-					estimates=estimates[grep(paste(colnames(model.list)[j],":",sep=""),rownames(estimates)),]
-					beta=estimates$estimate
-					names(beta)=rownames(estimates)
-					initial=c(initial,beta)
-				}
-			}
-		}
-		else
-		if(!is.null(initiallist)) 
-			if(model.name%in%names(initiallist))initial=initiallist[[model.name]]
-			else
-				initial=NULL
-		if (any(names(list.args)=="initial")) list.args<-list.args[-which(names(list.args)=="initial")]
-		list.of.model.par[[i]]<-c(list(model.parameters=model.parameters, initial=initial, model.name=NULL, filename=paste(list.args$prefix, formatC((Max.number+i), width=3,digits=0,format="f", flag="0"), sep="")), list.args) # here I add all of the args from wrapper
-	}
-	if (parallel) {
-		#sfInit(parallel=TRUE, cpus=cpus)
-		#suppressWarnings(sfLibrary("RMark",character.only=TRUE))
-		#list.of.models<-sfClusterApplyLB(list.of.model.par,  make.run.mark.model.apply.int)
-		#sfStop()
-		Cl<-parallel::makeCluster(cpus)
-<<<<<<< HEAD
-		tmp<-parallel::clusterSetRNGStream(Cl)
-		tmp<-parallel::clusterEvalQ(Cl, library("RMark")) 
-=======
-	    tmp<-parallel::clusterSetRNGStream(Cl)
+#' Constructs and runs in parallel a set of MARK models from a dataframe of parameter
+#' specifications
+#' 
+#' This is a convenience function that uses a dataframe of parameter
+#' specifications created by \code{\link{create.model.list}} and it constructs
+#' and runs each model and names the models by concatenating each of the
+#' parameter specification names separated by a period.  The results are
+#' returned as a marklist with a model.table constructed by
+#' \code{\link{collect.models}}.
+#' 
+#' The model names in \code{model.list} must be in the frame of the function
+#' that calls \code{run.models}. If \code{model.list=NULL} or the MARK models
+#' are collected from the frame of the calling function (the parent). If
+#' \code{type} is specified only the models of that type (e.g., "CJS") are run.
+#' In each case the models are run and saved in the parent frame. To fully
+#' understand, how this function works and its limitations, see
+#' \code{\link{create.model.list}}.
+#' 
+#' If \code{use.initial=TRUE}, prior to running a model it looks for the first
+#' model that has already been run (if any) for each parameter formula and
+#' constructs an \code{initial} vector from that previous run. For example, if
+#' you provided 5 models for p and 3 for Phi in a CJS model, as soon as the
+#' first model for p is run, in the subsequent 2 models with different Phi
+#' models, the initial values for p are assigned based on the run with the
+#' first Phi model.  At the outset this seemed like a good idea to speed up
+#' execution times, but from the one set of examples I ran where several
+#' parameters were at boundaries, the results were discouraging because the
+#' models converged to a sub-optimal likelihood value than the runs using the
+#' default initial values.  I've left sthis option in but set its default value
+#' to FALSE.
+#' 
+#' A possibly more useful argument is the argument \code{initial}.  Previously,
+#' you could use \code{initial=model} as part of the ... arguments and it would
+#' use the estimates from that model to assign initial values for any model in
+#' the set. Now I've defined \code{initial} as a specific argument and it can
+#' be used as above or you can also use it to specify a \code{marklist} of
+#' previously run models. When you do that, the code will lookup each new model
+#' to be run in the set of models specified by \code{initial} and if it finds
+#' one with the matching name then it will use the estimates for any matching
+#' parameters as initial values in the same way as \code{initial=model} does.
+#' The model name is based on concatenating the names of each of the parameter
+#' specification objects.  To make this useful, you'll want to adapt to an
+#' approach that I've started to use of naming the objects something like
+#' p.1,p.2 etc rather than naming them something like p.dot, p.time as done in
+#' many of the examples.  I've found that using numeric approach is much less
+#' typing and cumbersome rather than trying to reflect the formula in the name.
+#' By default, the formula is shown in the model selection results table, so it
+#' was a bit redundant.  Now where I see this being the most benefit.
+#' Individual covariate models tend to run rather slowly. So one approach is to
+#' run the sequence of models (eg results stored in initial_marklist),
+#' including the set of formulas with all of the variables other than
+#' individual covariates.  Then run another set with the same numbering scheme,
+#' but adding the individual covariates to the formula and using
+#' \code{initial=initial_marklist} That will work if each parameter
+#' specification has the same name (eg., p.1=list(formula=~time) and then
+#' p.1=list(formula=~time+an_indiv_covariate)).  All of the initial values will
+#' be assigned for the previous run except for any added parameters (eg.
+#' an_indiv_covariate) which will start with a 0 initial value.
+#' 
+#' @param model.list a dataframe of parameter specification names in the
+#' calling frame
+#' @param silent if TRUE, errors that are encountered are suppressed
+#' @param use.initial if TRUE, initial values are constructed for new models
+#' using completed models that have already been run in the set
+#' @param initial vector, mark model or marklist for defining initial values
+#' @param parallel if TRUE, runs models in parallel on multiple cpus
+#' @param cpus number of cpus to use in parallel
+#' @param threads number of cpus to use with mark.exe if positive or number of cpus to remain idle if negative
+#' @param ... arguments to be passed to \code{\link{mark}}. These must be
+#' specified as argument=value pairs.
+#' @return marklist - list of mark models that were run and a model.table of
+#' results
+#' @author Eldar Rakhimberdiev
+#' @export 
+#' @import snowfall
+#' @seealso \code{\link{collect.models}}, \code{\link{mark}},
+#' \code{\link{create.model.list}}
+#' @keywords utility
+#' @examples 
+#' \donttest{
+#' # example not run to reduce time required for checking
+#' do.MSOccupancy=function()
+#' {
+#' #  Get the data
+#' 	data(NicholsMSOccupancy)
+#' # Define the models; default of Psi1=~1 and Psi2=~1 is assumed
+#' # p varies by time but p1t=p2t
+#' 	p1.p2equal.by.time=list(formula=~time,share=TRUE)
+#' # time-varying p1t and p2t
+#' 	p1.p2.different.time=list(p1=list(formula=~time,share=FALSE),p2=list(formula=~time))
+#' #  delta2 model with one rate for times 1-2 and another for times 3-5;
+#' # delta2 defined below
+#' 	Delta.delta2=list(formula=~delta2)
+#' 	Delta.dot=list(formula=~1)  # constant delta
+#' 	Delta.time=list(formula=~time) # time-varying delta
+#' # Process the data for the MSOccupancy model
+#' 	NicholsMS.proc=process.data(NicholsMSOccupancy,model="MSOccupancy")
+#' # Create the default design data
+#' 	NicholsMS.ddl=make.design.data(NicholsMS.proc)
+#' # Add a field for the Delta design data called delta2.  It is a factor variable
+#' # with 2 levels: times 1-2, and times 3-5.
+#' 	NicholsMS.ddl=add.design.data(NicholsMS.proc,NicholsMS.ddl,"Delta",
+#' 			type="time",bins=c(0,2,5),name="delta2")
+#' # Create a list using the 4 p modls and 3 delta models (12 models total)
+#' 	cml=create.model.list("MSOccupancy")
+#' # Fit each model in the list and return the results
+#' 	return(mark.wrapper.parallel(cml,data=NicholsMS.proc,ddl=NicholsMS.ddl,
+#'     cpus=2,parallel=TRUE))
+#' }
+#' xx=do.MSOccupancy()
+#' }
+mark.wrapper.parallel<-
+		function(model.list,silent=FALSE,use.initial=FALSE,initial=NULL, parallel=TRUE, cpus=2, threads=1, ...)
+{
+	
+# -----------------------------------------------------------------------------------------------------------------------
+# mark.wrapper  -  a wrapper for the mark function; it takes all the arguments and passes them into mark
+#
+#  Value:
+#
+#  returns a list of mark models
+#
+# -----------------------------------------------------------------------------------------------------------------------
+	if(R.Version()$os!="mingw32")
+	{
+		cat("\nWindows only function. Unable to get this function to run on non-Windows machine\n")
+		return(NULL)
+	}
+	args<-match.call()
+	t.1<-which(as.character(args[-1]) %in% ls(envir=parent.frame()))
+	t.2<-mget(as.character(args[-1][t.1]), envir=parent.frame())
+	names(t.2)<-names(args[-1][t.1])
+	if (length(t.2)==length(args[-1])) {list.args<-t.2}
+	else {
+		list.args<-c(t.2, as.list(args[-1][!names(args[-1]) %in% names(t.2)]))
+	}
+	if (!any(names(list.args)=="parallel")) list.args$parallel=TRUE
+	if (!any(names(list.args)=="wd")) list.args$wd=getwd()
+	if (!any(names(list.args)=="prefix")) list.args$prefix="mark"
+	existing.files<-list.files(path=list.args$wd, pattern=paste(list.args$prefix, "[[:digit:]]+\\.", sep=""))
+	Max.number<-0
+	if (!length(existing.files)==0) {
+		Max.number<-sum(0, max(as.numeric(sapply(strsplit(substr(existing.files, 5, 100), "\\."), "[[", i=1)), na.rm=TRUE), na.rm=TRUE)
+		if(list.args$prefix!="mark") warning("you already have files with prefix ", list.args$prefix, " in directory ", list.args$wd, ".\n first file will be named as ", list.args$prefix, formatC((Max.number+1), width=3,digits=0,format="f", flag="0"), "\n")
+	}
+	if (!any(names(list.args)=="silent")) list.args$silent=FALSE
+	if (!any(names(list.args)=="run")) list.args$run=TRUE
+	if (!any(names(list.args)=="use.initial")) list.args[-which(names(list.args)=="use.initial")]
+	if (!any(names(list.args)=="invisible")) list.args$invisible=FALSE
+	if (any(names(list.args)=="model.list")) list.args<-list.args[-which(names(list.args)=="model.list")]
+	if (any(names(list.args)=="cpus")) list.args<-list.args[-which(names(list.args)=="cpus")]
+	if (!any(names(list.args)=="threads")) list.args$threads<-1
+#	if (any(names(list.args)=="threads")) list.args<-list.args[-which(names(list.args)=="threads")]
+#	require("parallel")
+	if (threads*cpus>parallel::detectCores() | (threads<0 & cpus!=1)) 
+		stop("you've tried to use more cores than you have, try to combine threads and cpus to make ", 
+				parallel::detectCores(), " or less as a product\n")
+	initiallist=NULL
+	if(class(initial)[1]=="marklist")
+		if(nrow(initial$model.table)!=nrow(model.list))
+			stop("marklist specified for initial argument does not contain same number of models")
+		else
+			initiallist=initial
+	model.names=rep(NA,nrow(model.list))
+# for apply like fuctions we need list of models
+	list.of.model.par<-vector("list", nrow(model.list))
+	for (i in 1:nrow(model.list))
+	{
+		model.parameters=list()
+		for(j in 1:ncol(model.list))
+		{
+			if(!is.list(eval(parse(text=model.list[i,j]),envir=parent.frame())[[1]]))
+				model.parameters[[names(model.list)[j]]]=eval(parse(text=(as.character(model.list[i,j]))),envir=parent.frame())
+		}
+		for(j in 1:ncol(model.list))
+		{
+			if(is.list(eval(parse(text=model.list[i,j]),envir=parent.frame())[[1]]))
+				model.parameters=c(model.parameters,eval(parse(text=(as.character(model.list[i,j]))),envir=parent.frame()))
+		}
+		model.name=paste(model.list[i,],collapse=".")
+		if(!silent)message("\n",model.name,"\n")
+		if(use.initial)
+		{
+			initial=NULL
+			for(j in 1:ncol(model.list))
+			{
+				mindex=match(model.list[i,j],model.list[,j])
+				if(!is.na(mindex)&& !is.na(model.names[mindex]))
+				{
+					estimates=eval(parse(text=paste(model.names[mindex],"$results$beta",sep="")))
+					estimates=estimates[grep(paste(colnames(model.list)[j],":",sep=""),rownames(estimates)),]
+					beta=estimates$estimate
+					names(beta)=rownames(estimates)
+					initial=c(initial,beta)
+				}
+			}
+		}
+		else
+		if(!is.null(initiallist)) 
+			if(model.name%in%names(initiallist))initial=initiallist[[model.name]]
+			else
+				initial=NULL
+		if (any(names(list.args)=="initial")) list.args<-list.args[-which(names(list.args)=="initial")]
+		list.of.model.par[[i]]<-c(list(model.parameters=model.parameters, initial=initial, model.name=NULL, filename=paste(list.args$prefix, formatC((Max.number+i), width=3,digits=0,format="f", flag="0"), sep="")), list.args) # here I add all of the args from wrapper
+	}
+	if (parallel) {
+		#sfInit(parallel=TRUE, cpus=cpus)
+		#suppressWarnings(sfLibrary("RMark",character.only=TRUE))
+		#list.of.models<-sfClusterApplyLB(list.of.model.par,  make.run.mark.model.apply.int)
+		#sfStop()
+		Cl<-parallel::makeCluster(cpus)
+	    tmp<-parallel::clusterSetRNGStream(Cl)
         tmp<-parallel::clusterEvalQ(Cl, library("RMark")) 
->>>>>>> ea6077d8
-		list.of.models<-parallel::clusterApplyLB(Cl, list.of.model.par,  make.run.mark.model.apply.int)
-		tmp<-parallel::stopCluster(Cl)
-		
-	}
-	else list.of.models<-lapply(list.of.model.par,  make.run.mark.model.apply.int)
-	rm(initial)
-	#### here I am excluding all possible errors
-	list.of.models<-list.of.models[!lapply(list.of.models, "[[", 1)=="error"]
-	if(length(list.of.models)==0) stop("all models failed to run\n")
-	modellist<-list.of.models[[1]]
-	for(i in 2:(length(list.of.models))){
-		tempobj=list.of.models[[i]]
-		modellist<-merge.mark(modellist, tempobj)
-		names(modellist)[i]<-paste("model",i, sep="." )
-	}
-	names(modellist)[1]<-"model.1"
-	return(modellist)
-}
-
-
-make.run.mark.model.apply.int<-function(x) {
-	old.wd<-getwd()
-# here
-	#require(RMark)
-	run=as.logical(as.character(x[["run"]]))
-	x<-x[-which(names(x)=="run")]
-	if (any(names(x)=="silent")) {
-		silent=as.logical(as.character(x[["silent"]]))
-		x<-x[-which(names(x)=="silent")]
-	}
-	wd=x[["wd"]]
-	x<-x[-which(names(x)=="wd")]
-	setwd(as.character(wd))
-	parallel=as.logical(as.character(x[["parallel"]]))
-	x<-x[-which(names(x)=="parallel")]	
-# removed code for !run which doesn't work and not needed.
-#	if(run) {
-	mymodel<-try(do.call(mark, x), silent=silent)
-	if(class(mymodel)[1]=="try-error") mymodel<-"error"
-	if (length(mymodel)>1)
-		if(is.null(mymodel$results))
-			mymodel<-"error"
-#	}
-#	else {
-#		x<-x[-which(names(x)=="threads")]	
-#		names(x)[names(x)=="model.parameters"]<-"parameters"
-#		mymodel<-try(do.call(make.mark.model, x),silent=silent) }
-	setwd(old.wd)
-	return(mymodel)
+		list.of.models<-parallel::clusterApplyLB(Cl, list.of.model.par,  make.run.mark.model.apply.int)
+		tmp<-parallel::stopCluster(Cl)
+		
+	}
+	else list.of.models<-lapply(list.of.model.par,  make.run.mark.model.apply.int)
+	rm(initial)
+	#### here I am excluding all possible errors
+	list.of.models<-list.of.models[!lapply(list.of.models, "[[", 1)=="error"]
+	if(length(list.of.models)==0) stop("all models failed to run\n")
+	modellist<-list.of.models[[1]]
+	for(i in 2:(length(list.of.models))){
+		tempobj=list.of.models[[i]]
+		modellist<-merge.mark(modellist, tempobj)
+		names(modellist)[i]<-paste("model",i, sep="." )
+	}
+	names(modellist)[1]<-"model.1"
+	return(modellist)
+}
+
+
+make.run.mark.model.apply.int<-function(x) {
+	old.wd<-getwd()
+# here
+	#require(RMark)
+	run=as.logical(as.character(x[["run"]]))
+	x<-x[-which(names(x)=="run")]
+	if (any(names(x)=="silent")) {
+		silent=as.logical(as.character(x[["silent"]]))
+		x<-x[-which(names(x)=="silent")]
+	}
+	wd=x[["wd"]]
+	x<-x[-which(names(x)=="wd")]
+	setwd(as.character(wd))
+	parallel=as.logical(as.character(x[["parallel"]]))
+	x<-x[-which(names(x)=="parallel")]	
+# removed code for !run which doesn't work and not needed.
+#	if(run) {
+	mymodel<-try(do.call(mark, x), silent=silent)
+	if(class(mymodel)[1]=="try-error") mymodel<-"error"
+	if (length(mymodel)>1)
+		if(is.null(mymodel$results))
+			mymodel<-"error"
+#	}
+#	else {
+#		x<-x[-which(names(x)=="threads")]	
+#		names(x)[names(x)=="model.parameters"]<-"parameters"
+#		mymodel<-try(do.call(make.mark.model, x),silent=silent) }
+	setwd(old.wd)
+	return(mymodel)
 }